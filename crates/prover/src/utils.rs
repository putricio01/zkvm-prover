--- conflicted
+++ resolved
@@ -85,7 +85,27 @@
     }
 }
 
-<<<<<<< HEAD
+pub mod as_base64 {
+    use base64::prelude::*;
+    use serde::{Deserialize, Deserializer, Serialize, Serializer, de::DeserializeOwned};
+
+    pub fn serialize<S: Serializer, T: Serialize>(v: &T, s: S) -> Result<S::Ok, S::Error> {
+        let v_bytes = bincode::serialize(v).map_err(serde::ser::Error::custom)?;
+        let v_base64 = BASE64_STANDARD.encode(&v_bytes);
+        String::serialize(&v_base64, s)
+    }
+
+    pub fn deserialize<'de, D: Deserializer<'de>, T: DeserializeOwned>(
+        d: D,
+    ) -> Result<T, D::Error> {
+        let v_base64 = String::deserialize(d)?;
+        let v_bytes = BASE64_STANDARD
+            .decode(v_base64.as_bytes())
+            .map_err(serde::de::Error::custom)?;
+        bincode::deserialize(&v_bytes).map_err(serde::de::Error::custom)
+    }
+}
+
 pub mod point_eval {
     use c_kzg;
     use sbv::primitives::{B256 as H256, U256, eips::eip4844::BLS_MODULUS};
@@ -135,25 +155,5 @@
         .expect("kzg proof should succeed");
 
         (proof, U256::from_be_slice(y.as_slice()))
-=======
-pub mod as_base64 {
-    use base64::prelude::*;
-    use serde::{Deserialize, Deserializer, Serialize, Serializer, de::DeserializeOwned};
-
-    pub fn serialize<S: Serializer, T: Serialize>(v: &T, s: S) -> Result<S::Ok, S::Error> {
-        let v_bytes = bincode::serialize(v).map_err(serde::ser::Error::custom)?;
-        let v_base64 = BASE64_STANDARD.encode(&v_bytes);
-        String::serialize(&v_base64, s)
-    }
-
-    pub fn deserialize<'de, D: Deserializer<'de>, T: DeserializeOwned>(
-        d: D,
-    ) -> Result<T, D::Error> {
-        let v_base64 = String::deserialize(d)?;
-        let v_bytes = BASE64_STANDARD
-            .decode(v_base64.as_bytes())
-            .map_err(serde::de::Error::custom)?;
-        bincode::deserialize(&v_bytes).map_err(serde::de::Error::custom)
->>>>>>> 9f0b7df4
     }
 }