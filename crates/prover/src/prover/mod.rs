--- conflicted
+++ resolved
@@ -32,13 +32,8 @@
 use crate::{
     Error, WrappedProof,
     proof::RootProof,
-<<<<<<< HEAD
     setup::{read_app_config, read_app_exe},
-    task::ProvingTask,
-=======
-    setup::read_app_exe,
     task::{ProvingTask, flatten_wrapped_proof},
->>>>>>> 9f0b7df4
 };
 
 mod batch;
@@ -587,16 +582,14 @@
     /// [`BundleProver`] has the EVM set to `true`.
     const EVM: bool;
 
-<<<<<<< HEAD
     /// The size of a segment, i.e. the max height of its chips.
     const SEGMENT_SIZE: usize;
-=======
+
     /// The app program's exe commitment.
     const EXE_COMMIT: [u32; 8];
 
     /// The app program's leaf commitment.
     const LEAF_COMMIT: [u32; 8];
->>>>>>> 9f0b7df4
 
     /// The task provided as argument during proof generation process.
     type ProvingTask: ProvingTask;
